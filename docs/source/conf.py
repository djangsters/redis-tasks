--- conflicted
+++ resolved
@@ -30,11 +30,7 @@
 # ones.
 extensions = [
     'sphinx.ext.autodoc',
-<<<<<<< HEAD
-    'sphinx.ext.autosectionlabel',
-=======
     'sphinx_click.ext',
->>>>>>> 1f88e47c
 ]
 
 # Add any paths that contain templates here, relative to this directory.

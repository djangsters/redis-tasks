<<<<<<< HEAD
VERSION = '0.3.7-dev'
=======
VERSION = '0.3.7'
>>>>>>> 93ba0b4d
<|MERGE_RESOLUTION|>--- conflicted
+++ resolved
@@ -1,5 +1 @@
-<<<<<<< HEAD
-VERSION = '0.3.7-dev'
-=======
-VERSION = '0.3.7'
->>>>>>> 93ba0b4d
+VERSION = '0.3.8-dev'
### 0.3.3
(not released yet)

<<<<<<< HEAD
- Custom properties can be set by modifying the `job.meta` dict.  Relevant
  documentation [here](http://python-rq.org/docs/jobs/).

- `rqworker` now has an optional `--password` flag.
=======
- Jobs can now access the current `Job` instance from within.  Relevant
  documentation [here](http://python-rq.org/docs/jobs/).

- Custom properties can be set by modifying the `job.meta` dict.  Relevant
  documentation [here](http://python-rq.org/docs/jobs/).
>>>>>>> 67ca942c


### 0.3.2
(September 3rd, 2012)

- Fixes broken `rqinfo` command.

- Improve compatibility with Python < 2.7.



### 0.3.1
(August 30th, 2012)

- `.enqueue()` now takes a `result_ttl` keyword argument that can be used to
  change the expiration time of results.

- Queue constructor now takes an optional `async=False` argument to bypass the
  worker (for testing purposes).

- Jobs now carry status information.  To get job status information, like
  whether a job is queued, finished, or failed, use the property `status`, or
  one of the new boolean accessor properties `is_queued`, `is_finished` or
  `is_failed`.

- Jobs return values are always stored explicitly, even if they have to
  explicit return value or return `None` (with given TTL of course).  This
  makes it possible to distinguish between a job that explicitly returned
  `None` and a job that isn't finished yet (see `status` property).

- Custom exception handlers can now be configured in addition to, or to fully
  replace, moving failed jobs to the failed queue.  Relevant documentation
  [here](http://python-rq.org/docs/exceptions/) and
  [here](http://python-rq.org/patterns/sentry/).

- `rqworker` now supports passing in configuration files instead of the
  many command line options: `rqworker -c settings` will source
  `settings.py`.

- `rqworker` now supports one-flag setup to enable Sentry as its exception
  handler: `rqworker --sentry-dsn="http://public:secret@example.com/1"`
  Alternatively, you can use a settings file and configure `SENTRY_DSN
  = 'http://public:secret@example.com/1'` instead.


### 0.3.0
(August 5th, 2012)

- Reliability improvements

    - Warm shutdown now exits immediately when Ctrl+C is pressed and worker is idle
    - Worker does not leak worker registrations anymore when stopped gracefully

- `.enqueue()` does not consume the `timeout` kwarg anymore.  Instead, to pass
  RQ a timeout value while enqueueing a function, use the explicit invocation
  instead:

      ```python
      q.enqueue(do_something, args=(1, 2), kwargs={'a': 1}, timeout=30)
      ```

- Add a `@job` decorator, which can be used to do Celery-style delayed
  invocations:

      ```python
      from redis import Redis
      from rq.decorators import job

      # Connect to Redis
      redis = Redis()

      @job('high', timeout=10, connection=redis)
      def some_work(x, y):
          return x + y
      ```

  Then, in another module, you can call `some_work`:

      ```python
      from foo.bar import some_work

      some_work.delay(2, 3)
      ```


### 0.2.2
(August 1st, 2012)

- Fix bug where return values that couldn't be pickled crashed the worker


### 0.2.1
(July 20th, 2012)

- Fix important bug where result data wasn't restored from Redis correctly
  (affected non-string results only).


### 0.2.0
(July 18th, 2012)

- `q.enqueue()` accepts instance methods now, too.  Objects will be pickle'd
  along with the instance method, so beware.
- `q.enqueue()` accepts string specification of functions now, too.  Example:
  `q.enqueue("my.math.lib.fibonacci", 5)`.  Useful if the worker and the
  submitter of work don't share code bases.
- Job can be assigned custom attrs and they will be pickle'd along with the
  rest of the job's attrs.  Can be used when writing RQ extensions.
- Workers can now accept explicit connections, like Queues.
- Various bug fixes.


### 0.1.2
(May 15, 2012)

- Fix broken PyPI deployment.


### 0.1.1
(May 14, 2012)

- Thread-safety by using context locals
- Register scripts as console_scripts, for better portability
- Various bugfixes.


### 0.1.0:
(March 28, 2012)

- Initially released version.<|MERGE_RESOLUTION|>--- conflicted
+++ resolved
@@ -1,18 +1,16 @@
 ### 0.3.3
 (not released yet)
 
-<<<<<<< HEAD
-- Custom properties can be set by modifying the `job.meta` dict.  Relevant
-  documentation [here](http://python-rq.org/docs/jobs/).
-
-- `rqworker` now has an optional `--password` flag.
-=======
 - Jobs can now access the current `Job` instance from within.  Relevant
   documentation [here](http://python-rq.org/docs/jobs/).
 
 - Custom properties can be set by modifying the `job.meta` dict.  Relevant
   documentation [here](http://python-rq.org/docs/jobs/).
->>>>>>> 67ca942c
+
+- Custom properties can be set by modifying the `job.meta` dict.  Relevant
+  documentation [here](http://python-rq.org/docs/jobs/).
+
+- `rqworker` now has an optional `--password` flag.
 
 
 ### 0.3.2
